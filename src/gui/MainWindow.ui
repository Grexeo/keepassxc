--- conflicted
+++ resolved
@@ -70,7 +70,7 @@
      <x>0</x>
      <y>0</y>
      <width>800</width>
-     <height>24</height>
+     <height>20</height>
     </rect>
    </property>
    <widget class="QMenu" name="menuFile">
@@ -148,15 +148,6 @@
     <property name="title">
      <string>View</string>
     </property>
-    <widget class="QMenu" name="menuToolbarIconSize">
-     <property name="title">
-      <string>Toolbar &amp;Icon Size</string>
-     </property>
-     <addaction name="actionToolbarIconSize16"/>
-     <addaction name="actionToolbarIconSize22"/>
-     <addaction name="actionToolbarIconSize28"/>
-    </widget>
-    <addaction name="menuToolbarIconSize"/>
    </widget>
    <addaction name="menuFile"/>
    <addaction name="menuEntries"/>
@@ -186,17 +177,7 @@
    <addaction name="actionEntryCopyPassword"/>
    <addaction name="separator"/>
    <addaction name="actionLockDatabases"/>
-   <widget class="QWidget" name="mySpacer">
-    <property name="sizePolicy">
-     <sizepolicy hsizetype="Expanding" vsizetype="Preferred">
-      <horstretch>0</horstretch>
-      <verstretch>0</verstretch>
-     </sizepolicy>
-    </property>
-   </widget>
-   <widget class="QWidget" name="searchPanel">
-    <widget class="QSearchField" name="searchField" native="true"/>
-   </widget>
+   <addaction name="actionSearch"/>
   </widget>
   <action name="actionQuit">
    <property name="text">
@@ -322,8 +303,6 @@
     <string>Clone entry</string>
    </property>
   </action>
-<<<<<<< HEAD
-=======
   <action name="actionSearch">
    <property name="enabled">
     <bool>false</bool>
@@ -332,7 +311,6 @@
     <string>Find</string>
    </property>
   </action>
->>>>>>> 835c411d
   <action name="actionEntryCopyUsername">
    <property name="enabled">
     <bool>false</bool>
@@ -406,54 +384,6 @@
    </property>
    <property name="text">
     <string>Notes</string>
-   </property>
-  </action>
-  <action name="actionToolbarIconSize16">
-   <property name="checkable">
-    <bool>true</bool>
-   </property>
-   <property name="text">
-    <string>&amp;16x16</string>
-   </property>
-  </action>
-  <action name="actionToolbarIconSize22">
-   <property name="checkable">
-    <bool>true</bool>
-   </property>
-   <property name="text">
-    <string>&amp;22x22</string>
-   </property>
-  </action>
-  <action name="actionToolbarIconSize28">
-   <property name="checkable">
-    <bool>true</bool>
-   </property>
-   <property name="text">
-    <string>2&amp;8x28</string>
-   </property>
-  </action>
-  <action name="actionFindCaseSensitive">
-   <property name="checkable">
-    <bool>true</bool>
-   </property>
-   <property name="text">
-    <string>Case Sensitive</string>
-   </property>
-  </action>
-  <action name="actionFindCurrentGroup">
-   <property name="checkable">
-    <bool>true</bool>
-   </property>
-   <property name="text">
-    <string>Current Group</string>
-   </property>
-  </action>
-  <action name="actionFindRootGroup">
-   <property name="checkable">
-    <bool>true</bool>
-   </property>
-   <property name="text">
-    <string>Root Group</string>
    </property>
   </action>
  </widget>
@@ -476,12 +406,6 @@
    <header>gui/WelcomeWidget.h</header>
    <container>1</container>
   </customwidget>
-  <customwidget>
-   <class>QSearchField</class>
-   <extends>QWidget</extends>
-   <header>gui/qocoa/qsearchfield.h</header>
-   <container>1</container>
-  </customwidget>
  </customwidgets>
  <resources/>
  <connections/>
