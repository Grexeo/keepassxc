/*
 *  Copyright (C) 2010 Felix Geyer <debfx@fobos.de>
 *  Copyright (C) 2017 KeePassXC Team <team@keepassxc.org>
 *
 *  This program is free software: you can redistribute it and/or modify
 *  it under the terms of the GNU General Public License as published by
 *  the Free Software Foundation, either version 2 or (at your option)
 *  version 3 of the License.
 *
 *  This program is distributed in the hope that it will be useful,
 *  but WITHOUT ANY WARRANTY; without even the implied warranty of
 *  MERCHANTABILITY or FITNESS FOR A PARTICULAR PURPOSE.  See the
 *  GNU General Public License for more details.
 *
 *  You should have received a copy of the GNU General Public License
 *  along with this program.  If not, see <http://www.gnu.org/licenses/>.
 */

#include "Group.h"

#include "core/Config.h"
#include "core/DatabaseIcons.h"
#include "core/Global.h"
#include "core/Metadata.h"

const int Group::DefaultIconNumber = 48;
const int Group::RecycleBinIconNumber = 43;

Group::Group()
    : m_updateTimeinfo(true)
{
    m_data.iconNumber = DefaultIconNumber;
    m_data.isExpanded = true;
    m_data.autoTypeEnabled = Inherit;
    m_data.searchingEnabled = Inherit;
    m_data.mergeMode = ModeInherit;
}

Group::~Group()
{
    // Destroy entries and children manually so DeletedObjects can be added
    // to database.
    const QList<Entry*> entries = m_entries;
    for (Entry* entry : entries) {
        delete entry;
    }

    const QList<Group*> children = m_children;
    for (Group* group : children) {
        delete group;
    }

    if (m_db && m_parent) {
        DeletedObject delGroup;
        delGroup.deletionTime = QDateTime::currentDateTimeUtc();
        delGroup.uuid = m_uuid;
        m_db->addDeletedObject(delGroup);
    }

    cleanupParent();
}

Group* Group::createRecycleBin()
{
    Group* recycleBin = new Group();
    recycleBin->setUuid(Uuid::random());
    recycleBin->setName(tr("Recycle Bin"));
    recycleBin->setIcon(RecycleBinIconNumber);
    recycleBin->setSearchingEnabled(Group::Disable);
    recycleBin->setAutoTypeEnabled(Group::Disable);
    return recycleBin;
}

template <class P, class V> inline bool Group::set(P& property, const V& value) {
    if (property != value) {
        property = value;
        updateTimeinfo();
        emit modified();
        return true;
    }
    else {
        return false;
    }
}

void Group::updateTimeinfo()
{
    if (m_updateTimeinfo) {
        m_data.timeInfo.setLastModificationTime(QDateTime::currentDateTimeUtc());
        m_data.timeInfo.setLastAccessTime(QDateTime::currentDateTimeUtc());
    }
}

void Group::setUpdateTimeinfo(bool value)
{
    m_updateTimeinfo = value;
}

Uuid Group::uuid() const
{
    return m_uuid;
}

QString Group::name() const
{
    return m_data.name;
}

QString Group::notes() const
{
    return m_data.notes;
}

QImage Group::icon() const
{
    if (m_data.customIcon.isNull()) {
        return databaseIcons()->icon(m_data.iconNumber);
    }
    else {
        Q_ASSERT(m_db);

        if (m_db) {
            return m_db->metadata()->customIcon(m_data.customIcon);
        }
        else {
            return QImage();
        }
    }
}

QPixmap Group::iconPixmap() const
{
    if (m_data.customIcon.isNull()) {
        return databaseIcons()->iconPixmap(m_data.iconNumber);
    }
    else {
        Q_ASSERT(m_db);

        if (m_db) {
            return m_db->metadata()->customIconPixmap(m_data.customIcon);
        }
        else {
            return QPixmap();
        }
    }
}

QPixmap Group::iconScaledPixmap() const
{
    if (m_data.customIcon.isNull()) {
        // built-in icons are 16x16 so don't need to be scaled
        return databaseIcons()->iconPixmap(m_data.iconNumber);
    }
    else {
        Q_ASSERT(m_db);

        if (m_db) {
            return m_db->metadata()->customIconScaledPixmap(m_data.customIcon);
        }
        else {
            return QPixmap();
        }
    }
}

int Group::iconNumber() const
{
    return m_data.iconNumber;
}

Uuid Group::iconUuid() const
{
    return m_data.customIcon;
}

TimeInfo Group::timeInfo() const
{
    return m_data.timeInfo;
}

bool Group::isExpanded() const
{
    return m_data.isExpanded;
}

QString Group::defaultAutoTypeSequence() const
{
    return m_data.defaultAutoTypeSequence;
}

QString Group::effectiveAutoTypeSequence() const
{
    QString sequence;

    const Group* group = this;
    do {
        if (group->autoTypeEnabled() == Group::Disable) {
            return QString();
        }

        sequence = group->defaultAutoTypeSequence();
        group = group->parentGroup();
    } while (group && sequence.isEmpty());

    if (sequence.isEmpty()) {
        sequence = "{USERNAME}{TAB}{PASSWORD}{ENTER}";
    }

    return sequence;
}

Group::TriState Group::autoTypeEnabled() const
{
    return m_data.autoTypeEnabled;
}

Group::TriState Group::searchingEnabled() const
{
    return m_data.searchingEnabled;
}

Group::MergeMode Group::mergeMode() const
{
    if (m_data.mergeMode == Group::MergeMode::ModeInherit) {
        if (m_parent) {
            return m_parent->mergeMode();
        } else {
            return Group::MergeMode::KeepNewer; // fallback
        }
    } else {
        return m_data.mergeMode;
    }
}

Entry* Group::lastTopVisibleEntry() const
{
    return m_lastTopVisibleEntry;
}

bool Group::isExpired() const
{
    return m_data.timeInfo.expires() && m_data.timeInfo.expiryTime() < QDateTime::currentDateTimeUtc();
}

void Group::setUuid(const Uuid& uuid)
{
    set(m_uuid, uuid);
}

void Group::setName(const QString& name)
{
    if (set(m_data.name, name)) {
        emit dataChanged(this);
    }
}

void Group::setNotes(const QString& notes)
{
    set(m_data.notes, notes);
}

void Group::setIcon(int iconNumber)
{
    Q_ASSERT(iconNumber >= 0);

    if (m_data.iconNumber != iconNumber || !m_data.customIcon.isNull()) {
        m_data.iconNumber = iconNumber;
        m_data.customIcon = Uuid();

        updateTimeinfo();
        emit modified();
        emit dataChanged(this);
    }
}

void Group::setIcon(const Uuid& uuid)
{
    Q_ASSERT(!uuid.isNull());

    if (m_data.customIcon != uuid) {
        m_data.customIcon = uuid;
        m_data.iconNumber = 0;

        updateTimeinfo();
        emit modified();
        emit dataChanged(this);
    }
}

void Group::setTimeInfo(const TimeInfo& timeInfo)
{
    m_data.timeInfo = timeInfo;
}

void Group::setExpanded(bool expanded)
{
    if (m_data.isExpanded != expanded) {
        m_data.isExpanded = expanded;
        updateTimeinfo();
        if (config()->get("IgnoreGroupExpansion").toBool()) {
            return;
        }
        emit modified();
    }
}

void Group::setDefaultAutoTypeSequence(const QString& sequence)
{
    set(m_data.defaultAutoTypeSequence, sequence);
}

void Group::setAutoTypeEnabled(TriState enable)
{
    set(m_data.autoTypeEnabled, enable);
}

void Group::setSearchingEnabled(TriState enable)
{
    set(m_data.searchingEnabled, enable);
}

void Group::setLastTopVisibleEntry(Entry* entry)
{
    set(m_lastTopVisibleEntry, entry);
}

void Group::setExpires(bool value)
{
    if (m_data.timeInfo.expires() != value) {
        m_data.timeInfo.setExpires(value);
        updateTimeinfo();
        emit modified();
    }
}

void Group::setExpiryTime(const QDateTime& dateTime)
{
    if (m_data.timeInfo.expiryTime() != dateTime) {
        m_data.timeInfo.setExpiryTime(dateTime);
        updateTimeinfo();
        emit modified();
    }
}

void Group::setMergeMode(MergeMode newMode)
{
    set(m_data.mergeMode, newMode);
}

Group* Group::parentGroup()
{
    return m_parent;
}

const Group* Group::parentGroup() const
{
    return m_parent;
}

void Group::setParent(Group* parent, int index)
{
    Q_ASSERT(parent);
    Q_ASSERT(index >= -1 && index <= parent->children().size());
    // setting a new parent for root groups is not allowed
    Q_ASSERT(!m_db || (m_db->rootGroup() != this));

    bool moveWithinDatabase = (m_db && m_db == parent->m_db);

    if (index == -1) {
        index = parent->children().size();

        if (parentGroup() == parent) {
            index--;
        }
    }

    if (m_parent == parent && parent->children().indexOf(this) == index) {
        return;
    }

    if (!moveWithinDatabase) {
        cleanupParent();
        m_parent = parent;
        if (m_db) {
            recCreateDelObjects();

            // copy custom icon to the new database
            if (!iconUuid().isNull() && parent->m_db
                    && m_db->metadata()->containsCustomIcon(iconUuid())
                    && !parent->m_db->metadata()->containsCustomIcon(iconUuid())) {
                parent->m_db->metadata()->addCustomIcon(iconUuid(), icon());
            }
        }
        if (m_db != parent->m_db) {
            recSetDatabase(parent->m_db);
        }
        QObject::setParent(parent);
        emit aboutToAdd(this, index);
        Q_ASSERT(index <= parent->m_children.size());
        parent->m_children.insert(index, this);
    }
    else {
        emit aboutToMove(this, parent, index);
        m_parent->m_children.removeAll(this);
        m_parent = parent;
        QObject::setParent(parent);
        Q_ASSERT(index <= parent->m_children.size());
        parent->m_children.insert(index, this);
    }

    if (m_updateTimeinfo) {
        m_data.timeInfo.setLocationChanged(QDateTime::currentDateTimeUtc());
    }

    emit modified();

    if (!moveWithinDatabase) {
        emit added();
    }
    else {
        emit moved();
    }
}

void Group::setParent(Database* db)
{
    Q_ASSERT(db);
    Q_ASSERT(db->rootGroup() == this);

    cleanupParent();

    m_parent = nullptr;
    recSetDatabase(db);

    QObject::setParent(db);
}

Database* Group::database()
{
    return m_db;
}

const Database* Group::database() const
{
    return m_db;
}

QList<Group*> Group::children()
{
    return m_children;
}

const QList<Group*>& Group::children() const
{
    return m_children;
}

QList<Entry*> Group::entries()
{
    return m_entries;
}

const QList<Entry*>& Group::entries() const
{
    return m_entries;
}

QList<Entry*> Group::entriesRecursive(bool includeHistoryItems) const
{
    QList<Entry*> entryList;

    entryList.append(m_entries);

    if (includeHistoryItems) {
        for (Entry* entry : m_entries) {
            entryList.append(entry->historyItems());
        }
    }

    for (Group* group : m_children) {
        entryList.append(group->entriesRecursive(includeHistoryItems));
    }

    return entryList;
}

Entry* Group::findEntry(QString entryId)
{
    Q_ASSERT(!entryId.isNull());

    Entry* entry;
    if (Uuid::isUuid(entryId)) {
        entry = findEntryByUuid(Uuid::fromHex(entryId));
        if (entry) {
            return entry;
        }
    }

    entry = findEntryByPath(entryId);
    if (entry) {
        return entry;
    }

    for (Entry* entry : entriesRecursive(false)) {
        if (entry->title() == entryId) {
            return entry;
        }
    }

    return nullptr;
}

Entry* Group::findEntryByUuid(const Uuid& uuid)
{
    Q_ASSERT(!uuid.isNull());
    for (Entry* entry : entriesRecursive(false)) {
        if (entry->uuid() == uuid) {
            return entry;
        }
    }

    return nullptr;
}

Entry* Group::findEntryByPath(QString entryPath, QString basePath)
{

    Q_ASSERT(!entryPath.isNull());

    for (Entry* entry : asConst(m_entries)) {
        QString currentEntryPath = basePath + entry->title();
        if (entryPath == currentEntryPath || entryPath == QString("/" + currentEntryPath)) {
            return entry;
        }
    }

    for (Group* group : asConst(m_children)) {
        Entry* entry = group->findEntryByPath(entryPath, basePath + group->name() + QString("/"));
        if (entry != nullptr) {
            return entry;
        }
    }

    return nullptr;
}

Group* Group::findGroupByPath(QString groupPath, QString basePath)
{

    Q_ASSERT(!groupPath.isNull());

    QStringList possiblePaths;
    possiblePaths << groupPath;
    if (!groupPath.startsWith("/")) {
        possiblePaths << QString("/" + groupPath);
    }
    if (!groupPath.endsWith("/")) {
        possiblePaths << QString(groupPath + "/");
    }
    if (!groupPath.endsWith("/") && !groupPath.endsWith("/")) {
        possiblePaths << QString("/" + groupPath + "/");
    }

    if (possiblePaths.contains(basePath)) {
        return this;
    }

    for (Group* innerGroup : children()) {
        QString innerBasePath = basePath + innerGroup->name() + "/";
        Group* group = innerGroup->findGroupByPath(groupPath, innerBasePath);
        if (group != nullptr) {
            return group;
        }
    }

    return nullptr;
}

QString Group::print(bool recursive, int depth)
{

    QString response;
    QString indentation = QString("  ").repeated(depth);

    if (entries().isEmpty() && children().isEmpty()) {
        response += indentation + "[empty]\n";
        return response;
    }

    for (Entry* entry : entries()) {
        response += indentation + entry->title() + "\n";
    }

    for (Group* innerGroup : children()) {
        response += indentation + innerGroup->name() + "/\n";
        if (recursive) {
            response += innerGroup->print(recursive, depth + 1);
        }
    }

    return response;
}

QList<const Group*> Group::groupsRecursive(bool includeSelf) const
{
    QList<const Group*> groupList;
    if (includeSelf) {
        groupList.append(this);
    }

    for (const Group* group : m_children) {
        groupList.append(group->groupsRecursive(true));
    }

    return groupList;
}

QList<Group*> Group::groupsRecursive(bool includeSelf)
{
    QList<Group*> groupList;
    if (includeSelf) {
        groupList.append(this);
    }

    for (Group* group : asConst(m_children)) {
        groupList.append(group->groupsRecursive(true));
    }

    return groupList;
}

QSet<Uuid> Group::customIconsRecursive() const
{
    QSet<Uuid> result;

    if (!iconUuid().isNull()) {
        result.insert(iconUuid());
    }

    const QList<Entry*> entryList = entriesRecursive(true);
    for (Entry* entry : entryList) {
        if (!entry->iconUuid().isNull()) {
            result.insert(entry->iconUuid());
        }
    }

    for (Group* group : m_children) {
        result.unite(group->customIconsRecursive());
    }

    return result;
}

void Group::merge(const Group* other)
{

    Group* rootGroup = this;
    while (rootGroup->parentGroup()) {
        rootGroup = rootGroup->parentGroup();
    }

    // merge entries
    const QList<Entry*> dbEntries = other->entries();
    for (Entry* entry : dbEntries) {
<<<<<<< HEAD

        Entry* existingEntry = rootGroup->findEntryByUuid(entry->uuid());

        // This entry does not exist at all. Create it.
        if (!existingEntry) {
            qDebug("New entry %s detected. Creating it.", qPrintable(entry->title()));
            entry->clone(Entry::CloneNoFlags)->setGroup(this);
        // Entry is already present in the database. Update it.
=======
        // entries are searched by uuid
        if (!findEntryByUuid(entry->uuid())) {
            entry->clone(Entry::CloneIncludeHistory)->setGroup(this);
>>>>>>> 2bce9c8a
        } else {
            bool locationChanged = existingEntry->timeInfo().locationChanged() < entry->timeInfo().locationChanged();
            if (locationChanged && existingEntry->group() != this) {
                existingEntry->setGroup(this);
                qDebug("Location changed for entry %s. Updating it", qPrintable(existingEntry->title()));
            }
            resolveConflict(existingEntry, entry);
        }
    }

    // merge groups recursively
    const QList<Group*> dbChildren = other->children();
    for (Group* group : dbChildren) {
        // groups are searched by name instead of uuid
        if (findChildByName(group->name())) {
            findChildByName(group->name())->merge(group);
        } else {
            qDebug("New group %s detected. Creating it.", qPrintable(group->name()));
            Group* newGroup = group->clone(Entry::CloneNoFlags, true);
            newGroup->setParent(this);
            newGroup->merge(group);
        }
    }

    emit modified();
}

Group* Group::findChildByName(const QString& name)
{
    for (Group* group : asConst(m_children)) {
        if (group->name() == name) {
            return group;
        }
    }

    return nullptr;
}

Group* Group::clone(Entry::CloneFlags entryFlags, bool shallow) const
{
    Group* clonedGroup = new Group();

    clonedGroup->setUpdateTimeinfo(false);

    clonedGroup->setUuid(Uuid::random());
    clonedGroup->m_data = m_data;

    if (!shallow) {
        const QList<Entry*> entryList = entries();
        for (Entry* entry : entryList) {
            Entry* clonedEntry = entry->clone(entryFlags);
            clonedEntry->setGroup(clonedGroup);
        }

        const QList<Group*> childrenGroups = children();
        for (Group* groupChild : childrenGroups) {
            Group* clonedGroupChild = groupChild->clone(entryFlags);
            clonedGroupChild->setParent(clonedGroup);
        }
    }

    clonedGroup->setUpdateTimeinfo(true);

    QDateTime now = QDateTime::currentDateTimeUtc();
    clonedGroup->m_data.timeInfo.setCreationTime(now);
    clonedGroup->m_data.timeInfo.setLastModificationTime(now);
    clonedGroup->m_data.timeInfo.setLastAccessTime(now);
    clonedGroup->m_data.timeInfo.setLocationChanged(now);

    return clonedGroup;
}

void Group::copyDataFrom(const Group* other)
{
    m_data = other->m_data;
    m_lastTopVisibleEntry = other->m_lastTopVisibleEntry;
}

void Group::addEntry(Entry* entry)
{
    Q_ASSERT(entry);
    Q_ASSERT(!m_entries.contains(entry));

    emit entryAboutToAdd(entry);

    m_entries << entry;
    connect(entry, SIGNAL(dataChanged(Entry*)), SIGNAL(entryDataChanged(Entry*)));
    if (m_db) {
        connect(entry, SIGNAL(modified()), m_db, SIGNAL(modifiedImmediate()));
    }

    emit modified();
    emit entryAdded(entry);
}

void Group::removeEntry(Entry* entry)
{
    Q_ASSERT(m_entries.contains(entry));

    emit entryAboutToRemove(entry);

    entry->disconnect(this);
    if (m_db) {
        entry->disconnect(m_db);
    }
    m_entries.removeAll(entry);
    emit modified();
    emit entryRemoved(entry);
}

void Group::recSetDatabase(Database* db)
{
    if (m_db) {
        disconnect(SIGNAL(dataChanged(Group*)), m_db);
        disconnect(SIGNAL(aboutToRemove(Group*)), m_db);
        disconnect(SIGNAL(removed()), m_db);
        disconnect(SIGNAL(aboutToAdd(Group*,int)), m_db);
        disconnect(SIGNAL(added()), m_db);
        disconnect(SIGNAL(aboutToMove(Group*,Group*,int)), m_db);
        disconnect(SIGNAL(moved()), m_db);
        disconnect(SIGNAL(modified()), m_db);
    }

    for (Entry* entry : asConst(m_entries)) {
        if (m_db) {
            entry->disconnect(m_db);
        }
        if (db) {
            connect(entry, SIGNAL(modified()), db, SIGNAL(modifiedImmediate()));
        }
    }

    if (db) {
        connect(this, SIGNAL(dataChanged(Group*)), db, SIGNAL(groupDataChanged(Group*)));
        connect(this, SIGNAL(aboutToRemove(Group*)), db, SIGNAL(groupAboutToRemove(Group*)));
        connect(this, SIGNAL(removed()), db, SIGNAL(groupRemoved()));
        connect(this, SIGNAL(aboutToAdd(Group*,int)), db, SIGNAL(groupAboutToAdd(Group*,int)));
        connect(this, SIGNAL(added()), db, SIGNAL(groupAdded()));
        connect(this, SIGNAL(aboutToMove(Group*,Group*,int)), db, SIGNAL(groupAboutToMove(Group*,Group*,int)));
        connect(this, SIGNAL(moved()), db, SIGNAL(groupMoved()));
        connect(this, SIGNAL(modified()), db, SIGNAL(modifiedImmediate()));
    }

    m_db = db;

    for (Group* group : asConst(m_children)) {
        group->recSetDatabase(db);
    }
}

void Group::cleanupParent()
{
    if (m_parent) {
        emit aboutToRemove(this);
        m_parent->m_children.removeAll(this);
        emit modified();
        emit removed();
    }
}

void Group::recCreateDelObjects()
{
    if (m_db) {
        for (Entry* entry : asConst(m_entries)) {
            m_db->addDeletedObject(entry->uuid());
        }

        for (Group* group : asConst(m_children)) {
            group->recCreateDelObjects();
        }
        m_db->addDeletedObject(m_uuid);
    }
}

void Group::markOlderEntry(Entry* entry)
{
    entry->attributes()->set(
        "merged",
        QString("older entry merged from database \"%1\"").arg(entry->group()->database()->metadata()->name()));
}

bool Group::resolveSearchingEnabled() const
{
    switch (m_data.searchingEnabled) {
    case Inherit:
        if (!m_parent) {
            return true;
        }
        else {
            return m_parent->resolveSearchingEnabled();
        }
    case Enable:
        return true;
    case Disable:
        return false;
    default:
        Q_ASSERT(false);
        return false;
    }
}

bool Group::resolveAutoTypeEnabled() const
{
    switch (m_data.autoTypeEnabled) {
    case Inherit:
        if (!m_parent) {
            return true;
        }
        else {
            return m_parent->resolveAutoTypeEnabled();
        }
    case Enable:
        return true;
    case Disable:
        return false;
    default:
        Q_ASSERT(false);
        return false;
    }
}

void Group::resolveConflict(Entry* existingEntry, Entry* otherEntry)
{
    const QDateTime timeExisting = existingEntry->timeInfo().lastModificationTime();
    const QDateTime timeOther = otherEntry->timeInfo().lastModificationTime();

    Entry* clonedEntry;

<<<<<<< HEAD
    switch (mergeMode()) {
    case KeepBoth:
        // if one entry is newer, create a clone and add it to the group
        if (timeExisting > timeOther) {
            clonedEntry = otherEntry->clone(Entry::CloneNewUuid);
            clonedEntry->setGroup(this);
            markOlderEntry(clonedEntry);
        } else if (timeExisting < timeOther) {
            clonedEntry = otherEntry->clone(Entry::CloneNewUuid);
            clonedEntry->setGroup(this);
            markOlderEntry(existingEntry);
        }
        break;
    case KeepNewer:
        if (timeExisting < timeOther) {
            qDebug("Updating entry %s.", qPrintable(existingEntry->title()));
            // only if other entry is newer, replace existing one
            Group* currentGroup = existingEntry->group();
            currentGroup->removeEntry(existingEntry);
            otherEntry->clone(Entry::CloneNoFlags)->setGroup(currentGroup);
        }

        break;
    case KeepExisting:
        break;
    default:
        // do nothing
        break;
    }
}

QStringList Group::locate(QString locateTerm, QString currentPath)
{
    Q_ASSERT(!locateTerm.isNull());
    QStringList response;

    for (Entry* entry : asConst(m_entries)) {
        QString entryPath = currentPath + entry->title();
        if (entryPath.toLower().contains(locateTerm.toLower())) {
            response << entryPath;
        }
    }

    for (Group* group : asConst(m_children)) {
        for (QString path : group->locate(locateTerm, currentPath + group->name() + QString("/"))) {
            response << path;
        }
    }

    return response;
}

Entry* Group::addEntryWithPath(QString entryPath)
{
    Q_ASSERT(!entryPath.isNull());
    if (this->findEntryByPath(entryPath)) {
        return nullptr;
    }
=======
    switch(mergeMode()) {
        case KeepBoth:
            // if one entry is newer, create a clone and add it to the group
            if (timeExisting > timeOther) {
                clonedEntry = otherEntry->clone(Entry::CloneIncludeHistory);
                clonedEntry->setGroup(this);
                markOlderEntry(clonedEntry);
            } else if (timeExisting < timeOther) {
                clonedEntry = otherEntry->clone(Entry::CloneIncludeHistory);
                clonedEntry->setGroup(this);
                markOlderEntry(existingEntry);
            }
            break;
        case KeepNewer:
            if (timeExisting < timeOther) {
                // only if other entry is newer, replace existing one
                removeEntry(existingEntry);
                clonedEntry = otherEntry->clone(Entry::CloneIncludeHistory);
                clonedEntry->setGroup(this);
            }
>>>>>>> 2bce9c8a

    QStringList groups = entryPath.split("/");
    QString entryTitle = groups.takeLast();
    QString groupPath = groups.join("/");
    if (groupPath.isNull()) {
        groupPath = QString("");
    }

    Q_ASSERT(!groupPath.isNull());
    Group* group = this->findGroupByPath(groupPath);
    if (!group) {
        return nullptr;
    }

    Entry* entry = new Entry();
    entry->setTitle(entryTitle);
    entry->setUuid(Uuid::random());
    entry->setGroup(group);

    return entry;

}<|MERGE_RESOLUTION|>--- conflicted
+++ resolved
@@ -662,20 +662,14 @@
     // merge entries
     const QList<Entry*> dbEntries = other->entries();
     for (Entry* entry : dbEntries) {
-<<<<<<< HEAD
 
         Entry* existingEntry = rootGroup->findEntryByUuid(entry->uuid());
 
         // This entry does not exist at all. Create it.
         if (!existingEntry) {
             qDebug("New entry %s detected. Creating it.", qPrintable(entry->title()));
-            entry->clone(Entry::CloneNoFlags)->setGroup(this);
+            entry->clone(Entry::CloneIncludeHistory)->setGroup(this);
         // Entry is already present in the database. Update it.
-=======
-        // entries are searched by uuid
-        if (!findEntryByUuid(entry->uuid())) {
-            entry->clone(Entry::CloneIncludeHistory)->setGroup(this);
->>>>>>> 2bce9c8a
         } else {
             bool locationChanged = existingEntry->timeInfo().locationChanged() < entry->timeInfo().locationChanged();
             if (locationChanged && existingEntry->group() != this) {
@@ -904,16 +898,15 @@
 
     Entry* clonedEntry;
 
-<<<<<<< HEAD
     switch (mergeMode()) {
     case KeepBoth:
         // if one entry is newer, create a clone and add it to the group
         if (timeExisting > timeOther) {
-            clonedEntry = otherEntry->clone(Entry::CloneNewUuid);
+            clonedEntry = otherEntry->clone(Entry::CloneNewUuid | Entry::CloneIncludeHistory);
             clonedEntry->setGroup(this);
             markOlderEntry(clonedEntry);
         } else if (timeExisting < timeOther) {
-            clonedEntry = otherEntry->clone(Entry::CloneNewUuid);
+            clonedEntry = otherEntry->clone(Entry::CloneNewUuid | Entry::CloneIncludeHistory);
             clonedEntry->setGroup(this);
             markOlderEntry(existingEntry);
         }
@@ -924,7 +917,7 @@
             // only if other entry is newer, replace existing one
             Group* currentGroup = existingEntry->group();
             currentGroup->removeEntry(existingEntry);
-            otherEntry->clone(Entry::CloneNoFlags)->setGroup(currentGroup);
+            otherEntry->clone(Entry::CloneIncludeHistory)->setGroup(currentGroup);
         }
 
         break;
@@ -963,28 +956,6 @@
     if (this->findEntryByPath(entryPath)) {
         return nullptr;
     }
-=======
-    switch(mergeMode()) {
-        case KeepBoth:
-            // if one entry is newer, create a clone and add it to the group
-            if (timeExisting > timeOther) {
-                clonedEntry = otherEntry->clone(Entry::CloneIncludeHistory);
-                clonedEntry->setGroup(this);
-                markOlderEntry(clonedEntry);
-            } else if (timeExisting < timeOther) {
-                clonedEntry = otherEntry->clone(Entry::CloneIncludeHistory);
-                clonedEntry->setGroup(this);
-                markOlderEntry(existingEntry);
-            }
-            break;
-        case KeepNewer:
-            if (timeExisting < timeOther) {
-                // only if other entry is newer, replace existing one
-                removeEntry(existingEntry);
-                clonedEntry = otherEntry->clone(Entry::CloneIncludeHistory);
-                clonedEntry->setGroup(this);
-            }
->>>>>>> 2bce9c8a
 
     QStringList groups = entryPath.split("/");
     QString entryTitle = groups.takeLast();
